--- conflicted
+++ resolved
@@ -1,18 +1,3 @@
-<<<<<<< HEAD
-This is the official github for the Winter 2025 IFT6135 lecture assignement 3. Please refer to the associated instructions on Piazza.  
-You are asked to complete the following files:
-- Question 1: Variational Autoencoders:
-  - vae_objectives.py
-  - vae_training.py
-- Question 2: Denoising Diffusion Probabilistic Models
-  - ddpm_core.py
-  - ddpm_training.py
-- Question 3: Classifier-Free Guidance
-  - cfg_diffusion_core.py
-  - cfg_diffusion_training.py
-
-For each question, you can also use the associated notebooks, especially if you want require GPU from Google Collab. 
-=======
 This repository gathers code and learning materials for hands-on experiments with modern generative modeling techniques, spanning variational autoencoders, diffusion models, and classifier-free guidance workflows. I, Felix Wilhelmy, maintain the collection and continue to iterate on the implementations.
 
 ## Repository overview
@@ -26,5 +11,4 @@
 
 ## Credits
 
-Special thanks to Prof. Aaron Courville for guiding the overall direction of these materials. The original lab assistant scaffold came from Phil, whose starter code I then heavily modified throughout the repository.
->>>>>>> b2997559
+Special thanks to Prof. Aaron Courville for guiding the overall direction of these materials. The original lab assistant scaffold came from Phil, whose starter code I then heavily modified throughout the repository.